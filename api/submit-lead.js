// File: api/submit-lead.js (for Vercel or Netlify)

export default async function handler(req, res) {
  if (req.method !== 'POST') {
    return res.status(405).json({ error: 'Method not allowed' });
  }

  const { name, email } = req.body;

  if (!name || !email) {
    return res.status(400).json({ error: 'Missing name or email' });
  }

<<<<<<< HEAD
  // Airtable credentials are provided via environment variables in Vercel
  const airtableApiKey = process.env.AIRTABLE_API_KEY;
  const baseId = process.env.AIRTABLE_BASE_ID || 'appulB9SOqm16pklS';
  const tableName = process.env.AIRTABLE_TABLE_NAME || 'Leads';
=======
  const airtableApiKey = process.env.AIRTABLE_API_KEY;
  const baseId = 'appulB9SOqm16pklS';
  const tableName = 'Leads';
>>>>>>> c5db6196

  try {
    const response = await fetch(`https://api.airtable.com/v0/${baseId}/${tableName}`, {
      method: 'POST',
      headers: {
        'Authorization': `Bearer ${airtableApiKey}`,
        'Content-Type': 'application/json'
      },
      body: JSON.stringify({
        fields: {
          Name: name,
<<<<<<< HEAD
          Email: email,
          'Submitted At': new Date().toISOString()
=======
          Email: email
>>>>>>> c5db6196
        }
      })
    });

    if (!response.ok) {
      const errorData = await response.json();
      return res.status(500).json({ error: 'Airtable error', details: errorData });
    }

    return res.status(200).json({ message: 'Success' });
  } catch (error) {
    return res.status(500).json({ error: 'Internal server error', details: error.message });
  }
}<|MERGE_RESOLUTION|>--- conflicted
+++ resolved
@@ -11,16 +11,16 @@
     return res.status(400).json({ error: 'Missing name or email' });
   }
 
-<<<<<<< HEAD
+ h5n9gu-codex/troubleshoot-api-connection-to-airtable
   // Airtable credentials are provided via environment variables in Vercel
   const airtableApiKey = process.env.AIRTABLE_API_KEY;
   const baseId = process.env.AIRTABLE_BASE_ID || 'appulB9SOqm16pklS';
   const tableName = process.env.AIRTABLE_TABLE_NAME || 'Leads';
-=======
+
   const airtableApiKey = process.env.AIRTABLE_API_KEY;
   const baseId = 'appulB9SOqm16pklS';
   const tableName = 'Leads';
->>>>>>> c5db6196
+main
 
   try {
     const response = await fetch(`https://api.airtable.com/v0/${baseId}/${tableName}`, {
@@ -32,12 +32,12 @@
       body: JSON.stringify({
         fields: {
           Name: name,
-<<<<<<< HEAD
+ h5n9gu-codex/troubleshoot-api-connection-to-airtable
           Email: email,
           'Submitted At': new Date().toISOString()
-=======
+
           Email: email
->>>>>>> c5db6196
+ main
         }
       })
     });
